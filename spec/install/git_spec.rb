require "spec_helper"

describe "bundle install with git sources" do
  describe "when floating on master" do
    before :each do
      build_git "foo" do |s|
        s.executables = "foobar"
      end

      install_gemfile <<-G
        source "file://#{gem_repo1}"
        git "#{lib_path('foo-1.0')}" do
          gem 'foo'
        end
      G
    end

    it "fetches gems" do
      should_be_installed("foo 1.0")

      run <<-RUBY
        require 'foo'
        puts "WIN" unless defined?(FOO_PREV_REF)
      RUBY

      out.should == "WIN"
    end

    it "caches the git repo" do
      Dir["#{default_bundle_path}/cache/bundler/git/foo-1.0-*"].should have(1).item
    end

    it "does not update the git source implicitly" do
      update_git "foo"

      in_app_root2 do
        install_gemfile bundled_app2("Gemfile"), <<-G
          git "#{lib_path('foo-1.0')}" do
            gem 'foo'
          end
        G
      end

      in_app_root do
        run <<-RUBY
          require 'foo'
          puts "fail" if defined?(FOO_PREV_REF)
        RUBY

        out.should be_empty
      end
    end

    it "setups executables" do
      pending_jruby_shebang_fix
      bundle "exec foobar"
      out.should == "1.0"
    end

    it "complains if pinned specs don't exist in the git repo" do
      build_git "foo"

      install_gemfile <<-G
        gem "foo", "1.1", :git => "#{lib_path('foo-1.0')}"
      G

      out.should include("Source contains 'foo' at: 1.0")
    end

    it "still works after moving the application directory" do
      bundle "install --path vendor/bundle"
      FileUtils.mv bundled_app, tmp('bundled_app.bck')

      Dir.chdir tmp('bundled_app.bck')
      should_be_installed "foo 1.0"
    end

    it "can still install after moving the application directory" do
      bundle "install --path vendor/bundle"
      FileUtils.mv bundled_app, tmp('bundled_app.bck')

      update_git "foo", "1.1", :path => lib_path("foo-1.0")

      Dir.chdir tmp('bundled_app.bck')
      gemfile tmp('bundled_app.bck/Gemfile'), <<-G
        source "file://#{gem_repo1}"
        git "#{lib_path('foo-1.0')}" do
          gem 'foo'
        end

        gem "rack", "1.0"
      G

      bundle "update foo"

      should_be_installed "foo 1.1", "rack 1.0"
    end

  end

  describe "with an empty git block" do
    before do
      build_git "foo"
      gemfile <<-G
        source "file://#{gem_repo1}"
        gem "rack"

        git "#{lib_path("foo-1.0")}" do
          # this page left intentionally blank
        end
      G
    end

    it "does not explode" do
      bundle "install"
      should_be_installed "rack 1.0"
    end
  end

  describe "when specifying a revision" do
    before(:each) do
      build_git "foo"
      @revision = revision_for(lib_path("foo-1.0"))
      update_git "foo"
    end

    it "works" do
      install_gemfile <<-G
        git "#{lib_path('foo-1.0')}", :ref => "#{@revision}" do
          gem "foo"
        end
      G

      run <<-RUBY
        require 'foo'
        puts "WIN" unless defined?(FOO_PREV_REF)
      RUBY

      out.should == "WIN"
    end

    it "works when the revision is a symbol" do
      install_gemfile <<-G
        git "#{lib_path('foo-1.0')}", :ref => #{@revision.to_sym.inspect} do
          gem "foo"
        end
      G
      err.should eq("")

      run <<-RUBY
        require 'foo'
        puts "WIN" unless defined?(FOO_PREV_REF)
      RUBY

      out.should == "WIN"
    end
  end

  describe "when specifying local" do
    it "uses the local repository instead of checking a new one out" do
      # We don't generate it because we actually don't need it
      # build_git "rack", "0.8"

      build_git "rack", "0.8", :path => lib_path('local-rack') do |s|
        s.write "lib/rack.rb", "puts :LOCAL"
      end

      gemfile <<-G
        source "file://#{gem_repo1}"
        gem "rack", :git => "#{lib_path('rack-0.8')}", :branch => "master"
      G

      bundle %|config local.rack #{lib_path('local-rack')}|
      bundle :install
      out.should =~ /at #{lib_path('local-rack')}/

      run "require 'rack'"
      out.should == "LOCAL"
    end

    it "chooses the local repository on runtime" do
      build_git "rack", "0.8"

      FileUtils.cp_r("#{lib_path('rack-0.8')}/.", lib_path('local-rack'))

      update_git "rack", "0.8", :path => lib_path('local-rack') do |s|
        s.write "lib/rack.rb", "puts :LOCAL"
      end

      install_gemfile <<-G
        source "file://#{gem_repo1}"
        gem "rack", :git => "#{lib_path('rack-0.8')}", :branch => "master"
      G

      bundle %|config local.rack #{lib_path('local-rack')}|
      run "require 'rack'"
      out.should == "LOCAL"
    end

    it "updates specs on runtime" do
      system_gems "nokogiri-1.4.2"

      build_git "rack", "0.8"

      install_gemfile <<-G
        source "file://#{gem_repo1}"
        gem "rack", :git => "#{lib_path('rack-0.8')}", :branch => "master"
      G

      lockfile0 = File.read(bundled_app("Gemfile.lock"))

      FileUtils.cp_r("#{lib_path('rack-0.8')}/.", lib_path('local-rack'))
      update_git "rack", "0.8", :path => lib_path('local-rack') do |s|
        s.add_dependency "nokogiri", "1.4.2"
      end

      bundle %|config local.rack #{lib_path('local-rack')}|
      run "require 'rack'"

      lockfile1 = File.read(bundled_app("Gemfile.lock"))
      lockfile1.should_not == lockfile0
    end

    it "updates ref on install" do
      build_git "rack", "0.8"

      install_gemfile <<-G
        source "file://#{gem_repo1}"
        gem "rack", :git => "#{lib_path('rack-0.8')}", :branch => "master"
      G

      lockfile0 = File.read(bundled_app("Gemfile.lock"))

      FileUtils.cp_r("#{lib_path('rack-0.8')}/.", lib_path('local-rack'))
      update_git "rack", "0.8", :path => lib_path('local-rack')

      bundle %|config local.rack #{lib_path('local-rack')}|
      bundle :install

      lockfile1 = File.read(bundled_app("Gemfile.lock"))
      lockfile1.should_not == lockfile0
    end

    it "explodes if given path does not exist" do
      build_git "rack", "0.8"

      install_gemfile <<-G
        source "file://#{gem_repo1}"
        gem "rack", :git => "#{lib_path('rack-0.8')}", :branch => "master"
      G

      bundle %|config local.rack #{lib_path('local-rack')}|
      bundle :install
      out.should =~ /Cannot use local override for rack-0.8 because #{Regexp.escape(lib_path('local-rack').to_s)} does not exist/
    end

<<<<<<< HEAD
    it "does not explode if branch, tag, or ref is not given" do
=======
    it "does not explode if branch is not given" do
>>>>>>> 3366c03e
      build_git "rack", "0.8"
      FileUtils.cp_r("#{lib_path('rack-0.8')}/.", lib_path('local-rack'))

      install_gemfile <<-G
        source "file://#{gem_repo1}"
        gem "rack", :git => "#{lib_path('rack-0.8')}"
      G

      bundle %|config local.rack #{lib_path('local-rack')}|
      bundle :install
<<<<<<< HEAD
      out.should_not =~ /is not specified in Gemfile/
=======
      out.should =~ /Your bundle is complete!/
    end

    it "explodes on different branches" do
      build_git "rack", "0.8"

      FileUtils.cp_r("#{lib_path('rack-0.8')}/.", lib_path('local-rack'))

      update_git "rack", "0.8", :path => lib_path('local-rack'), :branch => "another" do |s|
        s.write "lib/rack.rb", "puts :LOCAL"
      end

      install_gemfile <<-G
        source "file://#{gem_repo1}"
        gem "rack", :git => "#{lib_path('rack-0.8')}", :branch => "master"
      G

      bundle %|config local.rack #{lib_path('local-rack')}|
      bundle :install
      out.should =~ /is using branch another but Gemfile specifies master/
>>>>>>> 3366c03e
    end

    it "explodes on invalid revision" do
      build_git "rack", "0.8"

      build_git "rack", "0.8", :path => lib_path('local-rack') do |s|
        s.write "lib/rack.rb", "puts :LOCAL"
      end

      install_gemfile <<-G
        source "file://#{gem_repo1}"
        gem "rack", :git => "#{lib_path('rack-0.8')}", :branch => "master"
      G

      bundle %|config local.rack #{lib_path('local-rack')}|
      bundle :install
      out.should =~ /The Gemfile lock is pointing to revision \w+/
    end
  end

  describe "specified inline" do
    # TODO: Figure out how to write this test so that it is not flaky depending
    #       on the current network situation.
    # it "supports private git URLs" do
    #   gemfile <<-G
    #     gem "thingy", :git => "git@notthere.fallingsnow.net:somebody/thingy.git"
    #   G
    #
    #   bundle :install, :expect_err => true
    #
    #   # p out
    #   # p err
    #   puts err unless err.empty? # This spec fails randomly every so often
    #   err.should include("notthere.fallingsnow.net")
    #   err.should include("ssh")
    # end

    it "installs from git even if a newer gem is available elsewhere" do
      build_git "rack", "0.8"

      install_gemfile <<-G
        source "file://#{gem_repo1}"
        gem "rack", :git => "#{lib_path('rack-0.8')}"
      G

      should_be_installed "rack 0.8"
    end

    it "installs dependencies from git even if a newer gem is available elsewhere" do
      system_gems "rack-1.0.0"

      build_lib "rack", "1.0", :path => lib_path('nested/bar') do |s|
        s.write "lib/rack.rb", "puts 'WIN OVERRIDE'"
      end

      build_git "foo", :path => lib_path('nested') do |s|
        s.add_dependency "rack", "= 1.0"
      end

      install_gemfile <<-G
        source "file://#{gem_repo1}"
        gem "foo", :git => "#{lib_path('nested')}"
      G

      run "require 'rack'"
      out.should == 'WIN OVERRIDE'
    end

    it "correctly unlocks when changing to a git source" do
      install_gemfile <<-G
        source "file://#{gem_repo1}"
        gem "rack", "0.9.1"
      G

      build_git "rack", :path => lib_path("rack")

      install_gemfile <<-G
        source "file://#{gem_repo1}"
        gem "rack", "1.0.0", :git => "#{lib_path('rack')}"
      G

      should_be_installed "rack 1.0.0"
    end

    it "correctly unlocks when changing to a git source without versions" do
      install_gemfile <<-G
        source "file://#{gem_repo1}"
        gem "rack"
      G

      build_git "rack", "1.2", :path => lib_path("rack")

      install_gemfile <<-G
        source "file://#{gem_repo1}"
        gem "rack", :git => "#{lib_path('rack')}"
      G

      should_be_installed "rack 1.2"
    end
  end

  describe "block syntax" do
    it "pulls all gems from a git block" do
      build_lib "omg", :path => lib_path('hi2u/omg')
      build_lib "hi2u", :path => lib_path('hi2u')

      install_gemfile <<-G
        path "#{lib_path('hi2u')}" do
          gem "omg"
          gem "hi2u"
        end
      G

      should_be_installed "omg 1.0", "hi2u 1.0"
    end
  end

  it "uses a ref if specified" do
    build_git "foo"
    @revision = revision_for(lib_path("foo-1.0"))
    update_git "foo"

    install_gemfile <<-G
      gem "foo", :git => "#{lib_path('foo-1.0')}", :ref => "#{@revision}"
    G

    run <<-RUBY
      require 'foo'
      puts "WIN" unless defined?(FOO_PREV_REF)
    RUBY

    out.should == "WIN"
  end

  it "correctly handles cases with invalid gemspecs" do
    build_git "foo" do |s|
      s.summary = nil
    end

    install_gemfile <<-G
      source "file://#{gem_repo1}"
      gem "foo", :git => "#{lib_path('foo-1.0')}"
      gem "rails", "2.3.2"
    G

    should_be_installed "foo 1.0"
    should_be_installed "rails 2.3.2"
  end

  it "runs the gemspec in the context of its parent directory" do
    build_lib "bar", :path => lib_path("foo/bar"), :gemspec => false do |s|
      s.write lib_path("foo/bar/lib/version.rb"), %{BAR_VERSION = '1.0'}
      s.write "bar.gemspec", <<-G
        $:.unshift Dir.pwd # For 1.9
        require 'lib/version'
        Gem::Specification.new do |s|
          s.name        = 'bar'
          s.version     = BAR_VERSION
          s.summary     = 'Bar'
          s.files       = Dir["lib/**/*.rb"]
        end
      G
    end

    build_git "foo", :path => lib_path("foo") do |s|
      s.write "bin/foo", ""
    end

    install_gemfile <<-G
      source "file://#{gem_repo1}"
      gem "bar", :git => "#{lib_path("foo")}"
      gem "rails", "2.3.2"
    G

    should_be_installed "bar 1.0"
    should_be_installed "rails 2.3.2"
  end

  it "installs from git even if a rubygems gem is present" do
    build_gem "foo", "1.0", :path => lib_path('fake_foo'), :to_system => true do |s|
      s.write "lib/foo.rb", "raise 'FAIL'"
    end

    build_git "foo", "1.0"

    install_gemfile <<-G
      gem "foo", "1.0", :git => "#{lib_path('foo-1.0')}"
    G

    should_be_installed "foo 1.0"
  end

  it "fakes the gem out if there is no gemspec" do
    build_git "foo", :gemspec => false

    install_gemfile <<-G
      source "file://#{gem_repo1}"
      gem "foo", "1.0", :git => "#{lib_path('foo-1.0')}"
      gem "rails", "2.3.2"
    G

    should_be_installed("foo 1.0")
    should_be_installed("rails 2.3.2")
  end

  it "catches git errors and spits out useful output" do
    gemfile <<-G
      gem "foo", "1.0", :git => "omgomg"
    G

    bundle :install, :expect_err => true

    out.should include("Git error:")
    err.should include("fatal")
    err.should include("omgomg")
  end

  it "works when the gem path has spaces in it" do
    build_git "foo", :path => lib_path('foo space-1.0')

    install_gemfile <<-G
      gem "foo", :git => "#{lib_path('foo space-1.0')}"
    G

    should_be_installed "foo 1.0"
  end

  it "handles repos that have been force-pushed" do
    build_git "forced", "1.0"

    install_gemfile <<-G
      git "#{lib_path('forced-1.0')}" do
        gem 'forced'
      end
    G
    should_be_installed "forced 1.0"

    update_git "forced" do |s|
      s.write "lib/forced.rb", "FORCED = '1.1'"
    end

    bundle "update"
    should_be_installed "forced 1.1"

    Dir.chdir(lib_path('forced-1.0')) do
      `git reset --hard HEAD^`
    end

    bundle "update"
    should_be_installed "forced 1.0"
  end

  it "ignores submodules if :submodule is not passed" do
    build_git "submodule", "1.0"
    build_git "has_submodule", "1.0" do |s|
      s.add_dependency "submodule"
    end
    Dir.chdir(lib_path('has_submodule-1.0')) do
      `git submodule add #{lib_path('submodule-1.0')} submodule-1.0`
      `git commit -m "submodulator"`
    end

    install_gemfile <<-G, :expect_err => true
      git "#{lib_path('has_submodule-1.0')}" do
        gem "has_submodule"
      end
    G
    out.should =~ /could not find gem 'submodule/i

    should_not_be_installed "has_submodule 1.0", :expect_err => true
  end

  it "handles repos with submodules" do
    build_git "submodule", "1.0"
    build_git "has_submodule", "1.0" do |s|
      s.add_dependency "submodule"
    end
    Dir.chdir(lib_path('has_submodule-1.0')) do
      `git submodule add #{lib_path('submodule-1.0')} submodule-1.0`
      `git commit -m "submodulator"`
    end

    install_gemfile <<-G
      git "#{lib_path('has_submodule-1.0')}", :submodules => true do
        gem "has_submodule"
      end
    G

    should_be_installed "has_submodule 1.0"
  end

  it "handles implicit updates when modifying the source info" do
    git = build_git "foo"

    install_gemfile <<-G
      git "#{lib_path('foo-1.0')}" do
        gem "foo"
      end
    G

    update_git "foo"
    update_git "foo"

    install_gemfile <<-G
      git "#{lib_path('foo-1.0')}", :ref => "#{git.ref_for('HEAD^')}" do
        gem "foo"
      end
    G

    run <<-RUBY
      require 'foo'
      puts "WIN" if FOO_PREV_REF == '#{git.ref_for("HEAD^^")}'
    RUBY

    out.should == "WIN"
  end

  it "does not to a remote fetch if the revision is cached locally" do
    build_git "foo"

    install_gemfile <<-G
      gem "foo", :git => "#{lib_path('foo-1.0')}"
    G

    FileUtils.rm_rf(lib_path('foo-1.0'))

    bundle "install"
    out.should_not =~ /updating/i
  end

  it "doesn't blow up if bundle install is run twice in a row" do
    build_git "foo"

    gemfile <<-G
      gem "foo", :git => "#{lib_path('foo-1.0')}"
    G

    bundle "install"
    bundle "install", :exitstatus => true
    exitstatus.should == 0
  end

  it "does not duplicate git gem sources" do
    build_lib "foo", :path => lib_path('nested/foo')
    build_lib "bar", :path => lib_path('nested/bar')

    build_git "foo", :path => lib_path('nested')
    build_git "bar", :path => lib_path('nested')

    gemfile <<-G
      gem "foo", :git => "#{lib_path('nested')}"
      gem "bar", :git => "#{lib_path('nested')}"
    G

    bundle "install"
    File.read(bundled_app("Gemfile.lock")).scan('GIT').size.should == 1
  end

  describe "switching sources" do
    it "doesn't explode when switching Path to Git sources" do
      build_gem "foo", "1.0", :to_system => true do |s|
        s.write "lib/foo.rb", "raise 'fail'"
      end
      build_lib "foo", "1.0", :path => lib_path('bar/foo')
      build_git "bar", "1.0", :path => lib_path('bar') do |s|
        s.add_dependency 'foo'
      end

      install_gemfile <<-G
        source "file://#{gem_repo1}"
        gem "bar", :path => "#{lib_path('bar')}"
      G

      install_gemfile <<-G
        source "file://#{gem_repo1}"
        gem "bar", :git => "#{lib_path('bar')}"
      G

      should_be_installed "foo 1.0", "bar 1.0"
    end

    it "doesn't explode when switching Gem to Git source" do
      install_gemfile <<-G
        source "file://#{gem_repo1}"
        gem "rack-obama"
        gem "rack", "1.0.0"
      G

      build_git "rack", "1.0" do |s|
        s.write "lib/new_file.rb", "puts 'USING GIT'"
      end

      install_gemfile <<-G
        source "file://#{gem_repo1}"
        gem "rack-obama"
        gem "rack", "1.0.0", :git => "#{lib_path("rack-1.0")}"
      G

      run "require 'new_file'"
      out.should == "USING GIT"
    end
  end

  describe "bundle install after the remote has been updated" do
    it "installs" do
      build_git "valim"

      install_gemfile <<-G
        gem "valim", :git => "file://#{lib_path("valim-1.0")}"
      G

      old_revision = revision_for(lib_path("valim-1.0"))
      update_git "valim"
      new_revision = revision_for(lib_path("valim-1.0"))

      lockfile = File.read(bundled_app("Gemfile.lock"))
      File.open(bundled_app("Gemfile.lock"), "w") do |file|
        file.puts lockfile.gsub(/revision: #{old_revision}/, "revision: #{new_revision}")
      end

      bundle "install"

      run <<-R
        require "valim"
        puts VALIM_PREV_REF
      R

      out.should == old_revision
    end
  end

  describe "bundle install --deployment with git sources" do
    it "works" do
      build_git "valim", :path => lib_path('valim')

      install_gemfile <<-G
        source "file://#{gem_repo1}"
        gem "valim", "= 1.0", :git => "#{lib_path('valim')}"
      G

      simulate_new_machine

      bundle "install --deployment", :exitstatus => true
      exitstatus.should == 0
    end
  end

  describe "gem install hooks" do
    it "runs pre-install hooks" do
      build_git "foo"
      gemfile <<-G
        gem "foo", :git => "#{lib_path('foo-1.0')}"
      G

      File.open(lib_path("install_hooks.rb"), "w") do |h|
        h.write <<-H
          require 'rubygems'
          Gem.pre_install_hooks << lambda do |inst|
            STDERR.puts "Ran pre-install hook: \#{inst.spec.full_name}"
          end
        H
      end

      bundle :install, :expect_err => true,
        :requires => [lib_path('install_hooks.rb')]
      err.should == "Ran pre-install hook: foo-1.0"
    end

    it "runs post-install hooks" do
      build_git "foo"
      gemfile <<-G
        gem "foo", :git => "#{lib_path('foo-1.0')}"
      G

      File.open(lib_path("install_hooks.rb"), "w") do |h|
        h.write <<-H
          require 'rubygems'
          Gem.post_install_hooks << lambda do |inst|
            STDERR.puts "Ran post-install hook: \#{inst.spec.full_name}"
          end
        H
      end

      bundle :install, :expect_err => true,
        :requires => [lib_path('install_hooks.rb')]
      err.should == "Ran post-install hook: foo-1.0"
    end

    it "complains if the install hook fails" do
      build_git "foo"
      gemfile <<-G
        gem "foo", :git => "#{lib_path('foo-1.0')}"
      G

      File.open(lib_path("install_hooks.rb"), "w") do |h|
        h.write <<-H
          require 'rubygems'
          Gem.pre_install_hooks << lambda do |inst|
            false
          end
        H
      end

      bundle :install, :expect_err => true,
        :requires => [lib_path('install_hooks.rb')]
      out.should include("failed for foo-1.0")
    end
  end
end<|MERGE_RESOLUTION|>--- conflicted
+++ resolved
@@ -254,11 +254,7 @@
       out.should =~ /Cannot use local override for rack-0.8 because #{Regexp.escape(lib_path('local-rack').to_s)} does not exist/
     end
 
-<<<<<<< HEAD
-    it "does not explode if branch, tag, or ref is not given" do
-=======
     it "does not explode if branch is not given" do
->>>>>>> 3366c03e
       build_git "rack", "0.8"
       FileUtils.cp_r("#{lib_path('rack-0.8')}/.", lib_path('local-rack'))
 
@@ -269,9 +265,6 @@
 
       bundle %|config local.rack #{lib_path('local-rack')}|
       bundle :install
-<<<<<<< HEAD
-      out.should_not =~ /is not specified in Gemfile/
-=======
       out.should =~ /Your bundle is complete!/
     end
 
@@ -292,7 +285,6 @@
       bundle %|config local.rack #{lib_path('local-rack')}|
       bundle :install
       out.should =~ /is using branch another but Gemfile specifies master/
->>>>>>> 3366c03e
     end
 
     it "explodes on invalid revision" do
