--- conflicted
+++ resolved
@@ -30,11 +30,7 @@
   desc "Ensure spec dependencies are installed"
   task :deps do
     {"rdiscount" => "~> 1.6", "ronn" => "~> 0.7.3", "rspec" => "~> 2.13"}.each do |name, version|
-<<<<<<< HEAD
-      sh "#{Gem.ruby} -S gem list #{name} -i -v '#{version}' || " \
-=======
       sh "#{Gem.ruby} -S gem list -i #{name} -v '#{version}' || " \
->>>>>>> f7dee431
          "#{Gem.ruby} -S gem install #{name} -v '#{version}' --no-ri --no-rdoc"
     end
   end
