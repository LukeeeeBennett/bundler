module Bundler
  class InvalidRepository < StandardError ; end

  class Bundle
    attr_reader :path, :environment

    def initialize(env)
      path   = env.gem_path
      bindir = env.bindir

      FileUtils.mkdir_p(path)

      @environment = env
      @path   = Pathname.new(path)
      @bindir = Pathname.new(bindir)

      @cache_path = @path.join('cache')
      @cache = GemDirectorySource.new(:location => @cache_path)

      @specs_path = @path.join('specifications')
      @gems_path = @path.join('gems')
    end

    def install(options = {})
      dependencies = @environment.dependencies
      sources      = @environment.sources

      # ========== from env
      if only_envs = options[:only]
        dependencies.reject! { |d| !only_envs.any? {|env| d.in?(env) } }
      end
      # ==========

      # TODO: clean this up
      sources.each do |s|
        s.repository = self
        s.local = options[:cached]
      end

      # Check to see whether the existing cache meets all the requirements
      begin
        valid = nil
        # valid = Resolver.resolve(dependencies, [source_index], source_requirements)
      rescue Bundler::GemNotFound
      end

      sources = only_local(sources) if options[:cached]

      # Check the remote sources if the existing cache does not meet the requirements
      # or the user passed --update
      if options[:update] || !valid
        Bundler.logger.info "Calculating dependencies..."
        bundle = Resolver.resolve(dependencies, [@cache] + sources)
        download(bundle, options)
        do_install(bundle, options)
        valid = bundle
      end

      generate_bins(valid, options)
      cleanup(valid, options)
      configure(valid, options)

      Bundler.logger.info "Done."
    end

    def cache(*gemfiles)
      FileUtils.mkdir_p(@cache_path)
      gemfiles.each do |gemfile|
        Bundler.logger.info "Caching: #{File.basename(gemfile)}"
        FileUtils.cp(gemfile, @cache_path)
      end
    end

    def list_outdated(options={})
      outdated_gems = source_index.outdated.sort

      if outdated_gems.empty?
        Bundler.logger.info "All gems are up to date."
      else
        Bundler.logger.info "Outdated gems:"
        outdated_gems.each do |name|
          Bundler.logger.info " * #{name}"
        end
      end
    end

    def prune(options = {})
      dependencies, sources = @environment.gem_dependencies, @environment.sources

      sources.each do |s|
        s.repository = self
        s.local = true
      end

      sources = only_local(sources)
      bundle = Resolver.resolve(dependencies, [@cache] + sources)
      @cache.gems.each do |name, specs|
        specs.each do |spec|
          unless bundle.any? { |s| s.name == spec.name && s.version == spec.version }
            Bundler.logger.info "Pruning #{spec.name} (#{spec.version}) from the cache"
            FileUtils.rm @cache_path.join("#{spec.full_name}.gem")
          end
        end
      end
    end

    def list(options = {})
      Bundler.logger.info "Currently bundled gems:"
      gems.each do |spec|
        Bundler.logger.info " * #{spec.name} (#{spec.version})"
      end
    end

    def gems
      source_index.gems.values
    end

    # TODO: Refactor this
    def gem_path
      @environment.gem_path
    end

    def source_index
      index = Gem::SourceIndex.from_gems_in(@specs_path)
      index.each { |n, spec| spec.loaded_from = @specs_path.join("#{spec.full_name}.gemspec") }
      index
    end

    def download_path_for(type)
      @repos[type].download_path_for
    end

    def setup_environment
      gem_path = @environment.gem_path

      unless @environment.system_gems
        ENV["GEM_HOME"] = gem_path
        ENV["GEM_PATH"] = gem_path
      end
      ENV["PATH"]     = "#{@environment.bindir}:#{ENV["PATH"]}"
      ENV["RUBYOPT"]  = "-r#{gem_path}/environment #{ENV["RUBYOPT"]}"
    end

  private

    def only_local(sources)
      sources.select { |s| s.can_be_local? }
    end

    def download(bundle, options)
      bundle.sort_by {|s| s.full_name.downcase }.each do |spec|
        next if spec.no_bundle?
        spec.source.download(spec)
      end
    end

    def do_install(bundle, options)
      bundle.each do |spec|
<<<<<<< HEAD
        next if options[:no_bundle].include?(spec.name)
        spec.loaded_from = @specs_path.join("#{spec.full_name}.gemspec")
=======
        next if spec.no_bundle?
        spec.loaded_from = @path.join("specifications", "#{spec.full_name}.gemspec")
>>>>>>> 2ae62874
        # Do nothing if the gem is already expanded
        next if @gems_path.join(spec.full_name).directory?

        case spec.source
        when GemSource, GemDirectorySource, SystemGemSource
          expand_gemfile(spec, options)
        else
          expand_vendored_gem(spec, options)
        end
      end
    end

    def generate_bins(bundle, options)
      bundle.each do |spec|
        next if spec.no_bundle?
        # HAX -- Generate the bin
        bin_dir = @bindir
        path    = @path
        gems_path = @gems_path
        installer = Gem::Installer.allocate
        installer.instance_eval do
          @spec     = spec
          @bin_dir  = bin_dir
          @gem_dir  = gems_path.join(spec.full_name)
          @gem_home = path
          @wrappers = true
          @format_executable = false
          @env_shebang = false
        end
        installer.generate_bin
      end
    end

    def expand_gemfile(spec, options)
      Bundler.logger.info "Installing #{spec.name} (#{spec.version})"

      gemfile = @cache_path.join("#{spec.full_name}.gem").to_s

      if build_args = options[:build_options] && options[:build_options][spec.name]
        Gem::Command.build_args = build_args.map {|k,v| "--with-#{k}=#{v}"}
      end

      installer = Gem::Installer.new(gemfile, options.merge(
        :install_dir         => @path,
        :ignore_dependencies => true,
        :env_shebang         => true,
        :wrappers            => true,
        :bin_dir             => @bindir
      ))
      installer.install
    rescue Gem::InstallError
      cleanup_spec(spec)
      raise
    ensure
      Gem::Command.build_args = []
    end

    def expand_vendored_gem(spec, options)
      add_spec(spec)
      FileUtils.mkdir_p(@gems_path)
      File.symlink(spec.location, @gems_path.join(spec.full_name))
    end

    def add_spec(spec)
      destination = @specs_path
      destination.mkdir unless destination.exist?

      File.open(destination.join("#{spec.full_name}.gemspec"), 'w') do |f|
        f.puts spec.to_ruby
      end
    end

    def cleanup(valid, options)
      to_delete = gems
      to_delete.delete_if do |spec|
        valid.any? { |other| spec.name == other.name && spec.version == other.version }
      end

      valid_executables = valid.map { |s| s.executables }.flatten.compact

      to_delete.each do |spec|
        Bundler.logger.info "Deleting gem: #{spec.name} (#{spec.version})"
        cleanup_spec(spec)
        # Cleanup the bin directory
        spec.executables.each do |bin|
          next if valid_executables.include?(bin)
          Bundler.logger.info "Deleting bin file: #{bin}"
          FileUtils.rm_rf(@bindir.join(bin))
        end
      end
    end

    def cleanup_spec(spec)
      FileUtils.rm_rf(@specs_path.join("#{spec.full_name}.gemspec"))
      FileUtils.rm_rf(@gems_path.join(spec.full_name))
    end

    def expand(options)
      each_repo do |repo|
        repo.expand(options)
      end
    end

    def configure(specs, options)
      FileUtils.mkdir_p(path)

      File.open(path.join("environment.rb"), "w") do |file|
        file.puts @environment.environment_rb(specs, options)
      end

      generate_environment_picker
    end

    def generate_environment_picker
      FileUtils.cp("#{File.dirname(__FILE__)}/templates/environment_picker.erb", path.join("../../environment.rb"))
    end

    def require_code(file, dep)
      constraint = case
      when dep.only   then %{ if #{dep.only.inspect}.include?(env)}
      when dep.except then %{ unless #{dep.except.inspect}.include?(env)}
      end
      "require #{file.inspect}#{constraint}"
    end
  end
end<|MERGE_RESOLUTION|>--- conflicted
+++ resolved
@@ -156,13 +156,8 @@
 
     def do_install(bundle, options)
       bundle.each do |spec|
-<<<<<<< HEAD
-        next if options[:no_bundle].include?(spec.name)
+        next if spec.no_bundle?
         spec.loaded_from = @specs_path.join("#{spec.full_name}.gemspec")
-=======
-        next if spec.no_bundle?
-        spec.loaded_from = @path.join("specifications", "#{spec.full_name}.gemspec")
->>>>>>> 2ae62874
         # Do nothing if the gem is already expanded
         next if @gems_path.join(spec.full_name).directory?
 
